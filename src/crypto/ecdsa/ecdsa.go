--- conflicted
+++ resolved
@@ -27,12 +27,9 @@
 	"errors"
 	"io"
 	"math/big"
-<<<<<<< HEAD
 	"unsafe"
-=======
 
 	"crypto/internal/randutil"
->>>>>>> 289ab304
 )
 
 // A invertible implements fast inverse mod Curve.Params().N
@@ -181,7 +178,8 @@
 // returns the signature as a pair of integers. The security of the private key
 // depends on the entropy of rand.
 func Sign(rand io.Reader, priv *PrivateKey, hash []byte) (r, s *big.Int, err error) {
-<<<<<<< HEAD
+	randutil.MaybeReadByte(rand)
+
 	if boring.Enabled && rand == boring.RandReader {
 		b, err := boringPrivateKey(priv)
 		if err != nil {
@@ -190,9 +188,6 @@
 		return boring.SignECDSA(b, hash)
 	}
 	boring.UnreachableExceptTests()
-=======
-	randutil.MaybeReadByte(rand)
->>>>>>> 289ab304
 
 	// Get min(log2(q) / 2, 256) bits of entropy from rand.
 	entropylen := (priv.Curve.Params().BitSize + 7) / 16
